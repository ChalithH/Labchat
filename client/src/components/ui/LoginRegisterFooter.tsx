import Image from 'next/image';
import Link from 'next/link';
import dnaBanner from '../../../public/dna-bottom-left-banner.svg';
import waveBanner from '../../../public/wave-bottom-right-banner.svg';

interface LoginRegisterFooterProps {
  pageType: 'login' | 'register';
}

export const LoginRegisterFooter = ({ pageType }: LoginRegisterFooterProps) => {
  return (
    <div className="w-full mt-8 relative">
      <div className="w-[calc(100%-0.5rem)] mx-auto h-px bg-gray-300 mb-6"></div>

      <div className="relative z-10">
        <div className="flex justify-between items-center text-sm px-4">
          {pageType === 'login' ? (
            <>
<<<<<<< HEAD
              <div className="w-full text-right">
                <span className="text-gray-600">Don't have an account? </span>
=======
              <Link href="/forgot-password" className="text-[#C13E70] hover:text-[#A83762]">
                Forgot password?
              </Link>
              <div className="text-right">
                <span className="text-gray-600">Don&apos;t have an account? </span>
>>>>>>> 58abe356
                <Link href="/register" className="font-bold text-[#C13E70] hover:text-[#A83762]">
                  Sign up
                </Link>
              </div>
            </>
          ) : (
            <div className="w-full text-right">
              <span className="text-gray-600">Already have an account? </span>
              <Link href="/login" className="font-bold text-[#C13E70] hover:text-[#A83762]">
                Login
              </Link>
            </div>
          )}
        </div>
      </div>

      <div className="relative w-full h-20 mt-8">
        <div className="absolute left-0 bottom-0 z-0 opacity-80">
          <Image
            src={dnaBanner}
            alt="DNA Banner"
            width={100}
            height={100}
            className="object-contain"
            style={{ height: 'auto', width: 'auto' }}
          />
        </div>

        <div className="absolute right-0 bottom-0 z-0 opacity-80">
          <Image
            src={waveBanner}
            alt="Wave Banner"
            width={300}
            height={300}
            className="object-contain"
            style={{ height: 'auto', width: 'auto' }}
          />
        </div>
      </div>
    </div>
  );
};<|MERGE_RESOLUTION|>--- conflicted
+++ resolved
@@ -16,16 +16,11 @@
         <div className="flex justify-between items-center text-sm px-4">
           {pageType === 'login' ? (
             <>
-<<<<<<< HEAD
-              <div className="w-full text-right">
-                <span className="text-gray-600">Don't have an account? </span>
-=======
               <Link href="/forgot-password" className="text-[#C13E70] hover:text-[#A83762]">
                 Forgot password?
               </Link>
               <div className="text-right">
                 <span className="text-gray-600">Don&apos;t have an account? </span>
->>>>>>> 58abe356
                 <Link href="/register" className="font-bold text-[#C13E70] hover:text-[#A83762]">
                   Sign up
                 </Link>

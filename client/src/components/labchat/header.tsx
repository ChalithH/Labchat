--- conflicted
+++ resolved
@@ -8,98 +8,81 @@
 
 import { loggedInsiteConfig, loggedOutsiteConfig } from "@/config/site";
 
-import { Sheet, SheetTrigger, SheetContent, SheetTitle, SheetHeader, SheetDescription, SheetClose } from "@/components/ui/sheet"
+import {
+  Sheet,
+  SheetTrigger,
+  SheetContent,
+  SheetTitle,
+  SheetHeader,
+  SheetClose
+} from "@/components/ui/sheet";
+
 import { ModeSwitch } from "@/components/ui/mode-switch";
-import { Button } from "@/components/ui/button"
+import { Button } from "@/components/ui/button";
 import { Badge } from "../ui/badge";
 
 import ResolveRoleName from "@/lib/resolve_role_name.util";
-<<<<<<< HEAD
-import { SimpleLabSwitcher } from "@/components/labSwitcher/LabSwitcher"; // Import the lab switcher
-=======
+import { SimpleLabSwitcher } from "@/components/labSwitcher/LabSwitcher";
 import getUserFromSession from "@/lib/get_user";
 
 import { NotificationBell } from "./NotificationBell";
 import { MenuIcon } from "lucide-react";
 import frank from '/public/FrankIcon.svg';
+
 import React from "react";
 
->>>>>>> 464e7f27
-
 export default function Header() {
-  const [userData, setUserData] = useState<any>(null)
-  const [isLoggedIn, setIsLoggedIn] = useState(false)
+  const [userData, setUserData] = useState<any>(null);
+  const [isLoggedIn, setIsLoggedIn] = useState(false);
   const [activeLink, setActiveLink] = useState('#');
 
-<<<<<<< HEAD
-  const handleLinkClick = (href: string) => {
-    setActiveLink(href);
+  useEffect(() => {
+    const getUser = async () => {
+      const user = await getUserFromSession();
+      if (user) {
+        user.role = await ResolveRoleName(user.roleId);
+        setUserData(user);
+        setIsLoggedIn(true);
+      }
+    };
+    getUser();
+  }, []);
+
+  const handleLinkClick = (href: string) => setActiveLink(href);
+
+  const handleLogout = async () => {
+    if (isLoggedIn) {
+      await api.get("/auth/logout");
+      setIsLoggedIn(false);
+      redirect('/home');
+    }
   };
-
-  useEffect(() => {
-=======
-  useEffect( () => {
->>>>>>> 464e7f27
-    const getUser = async () => {
-      const user = await getUserFromSession()
-
-      if (user) {
-        const role = await ResolveRoleName(user.roleId)
-        user.role = role
-        setUserData(user)
-        setIsLoggedIn(true)
-      }
-    }
-
-    getUser()
-  }, [])
-
-  const handleLinkClick = (href: string) => {
-    setActiveLink(href);
-  };
-
-  const handleLogout = () => {
-    if (isLoggedIn) {
-      api.get("/auth/logout")
-
-      setIsLoggedIn(false)
-      redirect('/home')
-    }
-  }
 
   const handleProfile = async () => {
     if (isLoggedIn) {
-      const user = await getUserFromSession()
-      redirect(`/profile/${user.id}`)
+      const user = await getUserFromSession();
+      redirect(`/profile/${user.id}`);
     }
-  }
-  
+  };
 
   const handleLabChange = (labId: number) => {
-    // Optional: Add any additional logic when lab changes
-    console.log('Switched to lab:', labId)
-    // You could refresh the page, update context, or redirect
-    // window.location.reload() // Uncomment if you want to refresh the page
-  }
+    console.log('Switched to lab:', labId);
+  };
+
+  const navItems = isLoggedIn ? loggedInsiteConfig.navItems : loggedOutsiteConfig.navItems;
 
   return (
-    <header className="sticky top-0 z-50 w-full bg-zinc-200/70 dark:bg-zinc-900/70 shadow-sm border-b-[1px] ">
+    <header className="sticky top-0 z-50 w-full bg-zinc-200/70 dark:bg-zinc-900/70 shadow-sm border-b">
       <div className="container mx-auto flex h-24 items-center justify-between px-8">
-        <div className="flex flex-col sm:flex-row items-center gap-1 md:gap-4 ">
-          <Image
-            src={ frank.src }
-            alt="Frank the Flask"
-            height={48}
-            width={48}
-            className=""
-          />
-          <h1 className="text-labchat-blue-500 text-xl md:text-3xl font-bold play-font text-center sm:text-left">Labchat</h1>
+        {/* Logo */}
+        <div className="flex items-center gap-2 md:gap-4">
+          <Image src={frank.src} alt="Frank the Flask" height={48} width={48} />
+          <h1 className="text-labchat-blue-500 text-xl md:text-3xl font-bold play-font">Labchat</h1>
         </div>
 
-<<<<<<< HEAD
-        {/* Center section with Lab Switcher - only shown when logged in */}
+        {/* Center - Lab Switcher */}
         {isLoggedIn && userData && (
-          <div className="hidden md:flex items-center">
+          <div className="hidden md:flex">
             <SimpleLabSwitcher
               userId={userData.id}
               onLabChange={handleLabChange}
@@ -109,166 +92,95 @@
           </div>
         )}
 
+        {/* Right Section */}
         <div className="flex items-center gap-4">
-=======
-          
-        <div className="flex items-center gap-4">    
->>>>>>> 464e7f27
           <ModeSwitch />
+          {userData && <NotificationBell userId={userData.id + ''} />}
 
-          { userData && <NotificationBell userId={ userData.id + '' } /> }
-
+          {/* Mobile Menu */}
           <Sheet>
-            <SheetTitle className='hidden'>Menu</SheetTitle>
             <SheetTrigger asChild>
-              <Button variant="outline" className="w-12 h-12">
-                <MenuIcon className="h-12 w-12" />
+              <Button variant="outline" className="w-12 h-12 p-0">
+                <MenuIcon className="h-6 w-6" />
                 <span className="sr-only">Toggle navigation menu</span>
               </Button>
             </SheetTrigger>
-            <SheetContent side="right" className="w-[350px] py-10">
-            <SheetHeader className='flex items-center justify-center'>
-              <SheetClose asChild>
-                { isLoggedIn ?
-                  <div className='flex items-center space-x-2'>
-                      <Button onClick={ handleProfile } variant="outline" className="w-12 h-12 overflow-hidden">
-                        <img src="/default_pfp.svg" className='scale-420' alt="" />
-                      </Button>
-                      <div className='flex flex-col items-center justify-between'>
-                        <Badge>{ userData.role }</Badge>
-                        <p className="font-semibold play-font">{ userData.username }</p>
+            <SheetContent side="right" className="w-[350px] py-10 flex flex-col justify-between">
+              <div>
+                {/* Header */}
+                <SheetHeader className="items-center justify-center text-center mb-6">
+                  <SheetClose asChild>
+                    {isLoggedIn ? (
+                      <div className="flex items-center space-x-3">
+                        <Button onClick={handleProfile} variant="outline" className="w-12 h-12 overflow-hidden">
+                          <img src="/default_pfp.svg" alt="User" />
+                        </Button>
+                        <div className="flex flex-col items-center">
+                          <Badge>{userData.role}</Badge>
+                          <p className="font-semibold play-font">{userData.username}</p>
+                        </div>
                       </div>
-<<<<<<< HEAD
-                    </div>
-                    :
-                    <Link href="#" className="flex items-center gap-2" prefetch={false}>
-                      <span className="text-2xl font-bold play-font text-labchat-blue-500">Labchat Navigation</span>
-                    </Link>
-                  }
-                </SheetClose>
-                <SheetDescription className='hidden'>Description goes here</SheetDescription>
-              </SheetHeader>
+                    ) : (
+                      <h2 className="text-2xl font-bold play-font text-labchat-blue-500">Labchat Navigation</h2>
+                    )}
+                  </SheetClose>
+                </SheetHeader>
 
-              {/* Lab Switcher in mobile menu - only shown when logged in */}
-              {isLoggedIn && userData && (
-                <div className="px-4 py-4 border-b">
-                  <p className="text-sm font-medium text-gray-700 dark:text-gray-300 mb-2">Switch Lab:</p>
-                  <SimpleLabSwitcher
-                    userId={userData.id}
-                    onLabChange={handleLabChange}
-                    placeholder="Select lab..."
-                    className="w-full"
-                  />
+                {/* Lab Switcher (Mobile) */}
+                {isLoggedIn && userData && (
+                  <div className="px-4 py-4 border-b">
+                    <p className="text-sm font-medium text-gray-700 dark:text-gray-300 mb-2">Switch Lab:</p>
+                    <SimpleLabSwitcher
+                      userId={userData.id}
+                      onLabChange={handleLabChange}
+                      placeholder="Select lab..."
+                      className="w-full"
+                    />
+                  </div>
+                )}
+
+                {/* Nav Links */}
+                <div className="flex flex-col gap-4 p-4">
+                  {navItems.map((item, index) => (
+                    <SheetClose key={index} asChild>
+                      <Link
+                        href={item.href}
+                        prefetch={false}
+                        onClick={() => handleLinkClick(item.href)}
+                      >
+                        <Button
+                          variant="outline"
+                          className={`w-full ${activeLink === item.href ? 'text-labchat-magenta-500' : ''}`}
+                        >
+                          {item.title}
+                        </Button>
+                      </Link>
+                    </SheetClose>
+                  ))}
+                </div>
+              </div>
+
+              {/* Bottom Actions */}
+              {isLoggedIn && (
+                <div className="px-4 pb-4 space-y-3">
+                  <Button variant="outline" className="w-full" onClick={handleProfile}>
+                    My Profile
+                  </Button>
+                  <SheetClose asChild>
+                    <Button
+                      variant="destructive"
+                      className="w-full"
+                      onClick={handleLogout}
+                    >
+                      Log out
+                    </Button>
+                  </SheetClose>
                 </div>
               )}
-
-              <div className="flex flex-col gap-10 p-10 text-center">
-                {/* Conditionally render navigation links based on login status */}
-                {isLoggedIn ? (
-                  // Render logged-in navigation links
-                  loggedInsiteConfig.navItems.map((item, index) => (
-                    <SheetClose key={index} asChild>
-                      <Link
-                        href={`${item.href}`}
-                        className={`text-sm font-medium hover:text-muted-foreground hover:underline ${activeLink === item.href ? 'text-labchat-magenta-500' : ''}`}
-                        prefetch={false}
-                        onClick={() => handleLinkClick(item.href)}>
-                        {item.title}
-                      </Link>
-                    </SheetClose>
-                  ))
-                ) : (
-                  // Render logged-out navigation links
-                  loggedOutsiteConfig.navItems.map((item, index) => (
-                    <SheetClose key={index} asChild>
-                      <Link
-                        href={`${item.href}`}
-                        className={`text-base font-medium hover:text-muted-foreground hover:underline ${activeLink === item.href ? 'text-labchat-magenta-500' : ''}`}
-                        prefetch={false}
-                        onClick={() => handleLinkClick(item.href)}>
-                        {item.title}
-                      </Link>
-                    </SheetClose>
-                  ))
-                )}
-
-=======
-                  </div>
-                :
-                  <Link href="#" className="flex items-center gap-2" prefetch={false}>
-                    <span className="text-2xl font-bold play-font text-labchat-blue-500">Labchat Navigation</span>
-                  </Link>
-                }
-                  
-
-              </SheetClose>
-              <SheetDescription className='hidden'>Description goes here</SheetDescription>
-            </SheetHeader>
-              <div className="flex flex-col justify-between text-center items-center h-[100%]">
-                <div className="flex flex-col gap-4 w-[100%]">
-                  {/* Conditionally render navigation links based on login status */}
-                  {isLoggedIn ? (
-                    // Render logged-in navigation links
-                    loggedInsiteConfig.navItems.map((item, index) => (
-                      <SheetClose key={index} asChild>
-                        <Link 
-                          href={`${item.href}`}
-                          className={`text-sm font-medium hover:text-muted-foreground hover:underline ${activeLink === item.href ? 'text-labchat-magenta-500' : ''}`} 
-                          prefetch={false} 
-                          onClick={() => handleLinkClick(item.href)}>
-                            <Button variant='outline' className='w-[90%] cursor-pointer'>{item.title}</Button>
-                        </Link>
-                      </SheetClose>
-                    ))
-                  ) : (
-                    // Render logged-out navigation links
-                    loggedOutsiteConfig.navItems.map((item, index) => (
-                      <SheetClose key={index} asChild>
-                        <Link 
-                          href={`${item.href}`}
-                          className={`text-base font-medium hover:text-muted-foreground hover:underline ${activeLink === item.href ? 'text-labchat-magenta-500' : ''}`} 
-                          prefetch={false} 
-                          onClick={() => handleLinkClick(item.href)}>
-                            {item.title}
-                        </Link>
-                      </SheetClose>
-                    ))
-                  )}
-                </div>
-                
->>>>>>> 464e7f27
-                {/* Add logout button to the navigation menu if logged in */}
-                {isLoggedIn && (
-                  <div className='w-[100%]'>
-                    <Button variant='outline' className='mb-2 cursor-pointer w-[90%]' onClick={ handleProfile }>
-                      My Profile
-                    </Button>
-
-                    <SheetClose asChild>
-                      <Button 
-                        variant='destructive'
-                        className="w-[90%] cursor-pointer text-sm font-medium text-white hover:underline"
-                        onClick={handleLogout}>
-                        Log out
-                      </Button>
-                    </SheetClose>
-                  </div>
-                )}
-              </div>
             </SheetContent>
           </Sheet>
-            
-          {/* User profile and logout buttons - only shown when logged in */}
-          {isLoggedIn && 
-            <div className="flex items-center justify-between gap-4 mt-2">
-              {/* <button 
-                className="cursor-pointer bg-sky-500 text-white p-2 rounded-md"
-                onClick={handleProfile}>
-                  <strong>Profile</strong><br />{userData.displayName}</button>  */}
-            </div>
-          }
         </div>
-      </div>    
+      </div>
     </header>
-  )
+  );
 }
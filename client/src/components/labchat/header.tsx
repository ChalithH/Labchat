--- conflicted
+++ resolved
@@ -14,7 +14,6 @@
 import { Badge } from "../ui/badge";
 
 import ResolveRoleName from "@/lib/resolve_role_name.util";
-<<<<<<< HEAD
 import getUserFromSession from "@/lib/get_user";
 
 import { NotificationBell } from "./NotificationBell";
@@ -22,24 +21,13 @@
 import frank from '/public/FrankIcon.svg';
 import React from "react";
 
-=======
-import { SimpleLabSwitcher } from "@/components/labSwitcher/LabSwitcher"; // Import the lab switcher
->>>>>>> ed9432c4
 
 export default function Header() {
   const [userData, setUserData] = useState<any>(null)
   const [isLoggedIn, setIsLoggedIn] = useState(false)
   const [activeLink, setActiveLink] = useState('#');
 
-<<<<<<< HEAD
   useEffect( () => {
-=======
-  const handleLinkClick = (href: string) => {
-    setActiveLink(href);
-  };
-
-  useEffect(() => {
->>>>>>> ed9432c4
     const getUser = async () => {
       const user = await getUserFromSession()
 
@@ -96,24 +84,8 @@
           <h1 className="text-labchat-blue-500 text-xl md:text-3xl font-bold play-font text-center sm:text-left">Labchat</h1>
         </div>
 
-<<<<<<< HEAD
           
         <div className="flex items-center gap-4">    
-=======
-        {/* Center section with Lab Switcher - only shown when logged in */}
-        {isLoggedIn && userData && (
-          <div className="hidden md:flex items-center">
-            <SimpleLabSwitcher
-              userId={userData.id}
-              onLabChange={handleLabChange}
-              placeholder="Select lab..."
-              className="w-56"
-            />
-          </div>
-        )}
-
-        <div className="flex items-center gap-4">
->>>>>>> ed9432c4
           <ModeSwitch />
 
           { userData && <NotificationBell userId={ userData.id + '' } /> }
@@ -138,7 +110,6 @@
                         <Badge>{ userData.role }</Badge>
                         <p className="font-semibold play-font">{ userData.username }</p>
                       </div>
-<<<<<<< HEAD
                   </div>
                 :
                   <Link href="#" className="flex items-center gap-2" prefetch={false}>
@@ -182,61 +153,6 @@
                   )}
                 </div>
                 
-=======
-                    </div>
-                    :
-                    <Link href="#" className="flex items-center gap-2" prefetch={false}>
-                      <span className="text-2xl font-bold play-font text-labchat-blue-500">Labchat Navigation</span>
-                    </Link>
-                  }
-                </SheetClose>
-                <SheetDescription className='hidden'>Description goes here</SheetDescription>
-              </SheetHeader>
-
-              {/* Lab Switcher in mobile menu - only shown when logged in */}
-              {isLoggedIn && userData && (
-                <div className="px-4 py-4 border-b">
-                  <p className="text-sm font-medium text-gray-700 dark:text-gray-300 mb-2">Switch Lab:</p>
-                  <SimpleLabSwitcher
-                    userId={userData.id}
-                    onLabChange={handleLabChange}
-                    placeholder="Select lab..."
-                    className="w-full"
-                  />
-                </div>
-              )}
-
-              <div className="flex flex-col gap-10 p-10 text-center">
-                {/* Conditionally render navigation links based on login status */}
-                {isLoggedIn ? (
-                  // Render logged-in navigation links
-                  loggedInsiteConfig.navItems.map((item, index) => (
-                    <SheetClose key={index} asChild>
-                      <Link
-                        href={`${item.href}`}
-                        className={`text-sm font-medium hover:text-muted-foreground hover:underline ${activeLink === item.href ? 'text-labchat-magenta-500' : ''}`}
-                        prefetch={false}
-                        onClick={() => handleLinkClick(item.href)}>
-                        {item.title}
-                      </Link>
-                    </SheetClose>
-                  ))
-                ) : (
-                  // Render logged-out navigation links
-                  loggedOutsiteConfig.navItems.map((item, index) => (
-                    <SheetClose key={index} asChild>
-                      <Link
-                        href={`${item.href}`}
-                        className={`text-base font-medium hover:text-muted-foreground hover:underline ${activeLink === item.href ? 'text-labchat-magenta-500' : ''}`}
-                        prefetch={false}
-                        onClick={() => handleLinkClick(item.href)}>
-                        {item.title}
-                      </Link>
-                    </SheetClose>
-                  ))
-                )}
-
->>>>>>> ed9432c4
                 {/* Add logout button to the navigation menu if logged in */}
                 {isLoggedIn && (
                   <div className='w-[100%]'>

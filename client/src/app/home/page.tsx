--- conflicted
+++ resolved
@@ -23,7 +23,6 @@
         <h3 className="text-neutral-500 font-bold text-l mb-1">Introducing Labchat: An LMS for universities</h3>
         <h2 className="text-black font-bold text-4xl">Streamlining labs to <span className="text-[#244394] font-bold text-4xl">empower research</span></h2>
       </div>
-<<<<<<< HEAD
       <div className="relative flex flex-col items-center justify-center">
         <div className="flex justify-start mt-5 play-font">
             <Button className="bg-[#284AA3] text-white font-medium ml-0 py-3  hover:bg-blue-300 transition duration-300"><span className="pr-18">Login</span> <ArrowRight className="w-4 h-4" /></Button>
@@ -39,15 +38,6 @@
           <h4 className="text-pink-600 ml-9">Stop wasting time with outdated processes and use Labchat today!</h4>
           <h4 className="text-blue-800 mr-8">Want to start saving time? Signup today!</h4>
         </div>
-=======
-      <div className="flex justify-start mt-5 play-font">
-          <Link href="/login"><Button className="bg-[#284AA3] text-white font-medium ml-0 py-3  hover:bg-blue-300 transition duration-300"><span className="pr-18">Login</span> <ArrowRight className="w-4 h-4" /></Button></Link>
-          <Link href="/register"><Button className="bg-white text-neutral-800 font-medium py-2 ml-4  border border-neutral-800 hover:bg-blue-800 hover:text-white transition duration-300"> <span className="pr-6">Register</span> <ArrowRight className="w-4 h-4" /> </Button></Link>
-      </div>
-      <div className="flex justify-start mt-7 barlow-font text-xs">
-        <h4 className="text-pink-600 ml-9">Stop wasting time with outdated processes and use Labchat today!</h4>
-        <h4 className="text-blue-800 mr-8">Want to start saving time? Signup today!</h4>
->>>>>>> a6474a46
       </div>
     
       <div className="flex flex-col items-center justify-center mt-7">

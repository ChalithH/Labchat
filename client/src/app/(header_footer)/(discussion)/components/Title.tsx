import Link from 'next/link'
import React from 'react'

import { Button } from '@/components/ui/button';
import { AddPostDialog } from './AddPostDialog'
import { CategoryType } from '@/types/category.type';
<<<<<<< HEAD
=======
import getUserFromSession from '@/lib/get_user_server';
import { UserType } from '@/types/User.type';

>>>>>>> f51502a2

type TitlePropTypes = {
  user: any,
  category: CategoryType,
  perm_to_add: boolean,
  b_view_all: boolean,
  b_categories: boolean,
  user?: any // Add user as optional prop
}

<<<<<<< HEAD
const Title = ({ category, perm_to_add, b_view_all, b_categories, user }: TitlePropTypes) => {
=======
const Title = async ({ user, category, perm_to_add, b_view_all, b_categories }: TitlePropTypes) => {
>>>>>>> f51502a2
  return (
    <div className="barlow-font">
      <div className="flex justify-between items-center mb-2">
        <Link href={ `/discussion/topic/${ category.id }` }>
          <h1 className="play-font text-3xl font-bold">
            { category.name[0].toUpperCase() + category.name.slice(1) }
          </h1>
        </Link>

        { perm_to_add && user && <AddPostDialog discussionId={ category.id } memberId={ user.id } /> }
      </div>

      <div className="flex justify-between items-center text-lg mb-4">
        { b_categories &&
          <div className="flex justify-between items-center gap-4">
            <Button variant="outline" className="h-8">Recent</Button>
            <Button variant="outline" className="h-8">Popular</Button>
          </div>
        }

        { b_view_all &&
          <Link href={ `/discussion/topic/${category.id}` }>
            <Button className="h-8">View All</Button>
          </Link>
        }
      </div>
    </div>
  )
}

export default Title<|MERGE_RESOLUTION|>--- conflicted
+++ resolved
@@ -4,12 +4,9 @@
 import { Button } from '@/components/ui/button';
 import { AddPostDialog } from './AddPostDialog'
 import { CategoryType } from '@/types/category.type';
-<<<<<<< HEAD
-=======
 import getUserFromSession from '@/lib/get_user_server';
 import { UserType } from '@/types/User.type';
 
->>>>>>> f51502a2
 
 type TitlePropTypes = {
   user: any,
@@ -17,14 +14,9 @@
   perm_to_add: boolean,
   b_view_all: boolean,
   b_categories: boolean,
-  user?: any // Add user as optional prop
 }
 
-<<<<<<< HEAD
-const Title = ({ category, perm_to_add, b_view_all, b_categories, user }: TitlePropTypes) => {
-=======
 const Title = async ({ user, category, perm_to_add, b_view_all, b_categories }: TitlePropTypes) => {
->>>>>>> f51502a2
   return (
     <div className="barlow-font">
       <div className="flex justify-between items-center mb-2">

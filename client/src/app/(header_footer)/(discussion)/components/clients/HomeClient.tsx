--- conflicted
+++ resolved
@@ -8,10 +8,9 @@
 import Thread from '@/components/discussion/Thread'
 import { UserType } from '@/types/User.type'
 
-import DiscussionSearchFilter from '@/app/(header_footer)/(discussion)/components/DiscussionSearchFilter'
 
+const THREADS_PER_TOPIC = 3
 
-<<<<<<< HEAD
 const HomeClient = ({ user, userPermission, recentActivity, categories, posts }:{ user: UserType, userPermission: number, recentActivity: PostType[], categories: CategoryType[], posts: PostType[][] }): React.ReactNode => {
 	// Filter by categories that the user has permission to see 
 	const filtered = categories
@@ -24,18 +23,7 @@
         <h1 className="play-font w-[90dvw] m-auto text-3xl font-bold">Browse Recent Discussions</h1>
         <RecentActivity posts={ recentActivity }/>
       </section>
-=======
-const THREADS_PER_TOPIC = 3
->>>>>>> ada5dc32
 
-const HomeClient = ({ recentActivity, categories, posts }: { recentActivity: PostType[], categories: CategoryType[], posts: PostType[][] }): React.ReactNode => {
-	return (
-		<main>
-			<section className='mb-8'>
-				<h1 className="play-font w-[90dvw] m-auto text-3xl font-bold">Browse Recent Discussions</h1>
-				<RecentActivity posts={recentActivity} />
-			</section>
-			{/* 
 			<section className="w-[90dvw] m-auto">
 				{ filtered.map( ({ category, posts }) => 
 					<div key={ category.id } className="mb-12">
@@ -58,18 +46,7 @@
 							)}
 						</div>
 					</div>
-<<<<<<< HEAD
 				)}
-=======
-				))}
-			</section> */}
-			<section className="w-[90dvw] m-auto">
-				<DiscussionSearchFilter
-					categories={categories}
-					posts={posts}
-					threadsPerCategory={3}
-				/>
->>>>>>> ada5dc32
 			</section>
 		</main>
 	)

'use client'

import React from 'react'

import Title from '@/app/(header_footer)/(discussion)/components/Title'
import RecentActivity from '@/app/(header_footer)/(discussion)/components/RecentActivity'
import DiscussionSearchFilter from '@/app/(header_footer)/(discussion)/components/DiscussionSearchFilter'
import Thread from '@/components/discussion/Thread'
<<<<<<< HEAD
import { useDiscussionData } from '../../hooks/use-discussion-data'
import { Button } from '@/components/ui/button'
import Link from 'next/link'

const THREADS_PER_DISCUSSION = 3
=======
import { UserType } from '@/types/User.type'
>>>>>>> f51502a2

const HomeClient = (): React.ReactNode => {
	const { recentPosts, discussions, postsByDiscussion, categories, postsByCategory, isLoading, error } = useDiscussionData()

	if (isLoading) {
		return (
			<main className="w-[90dvw] m-auto">
				<div className="flex justify-center items-center h-64">
					<div className="text-lg">Loading discussion data...</div>
				</div>
			</main>
		)
	}

	if (error) {
		return (
			<main className="w-[90dvw] m-auto">
				<div className="flex justify-center items-center h-64">
					<div className="text-lg text-red-500">Error: {error}</div>
				</div>
			</main>
		)
	}

<<<<<<< HEAD
	return (
		<main>
			<section className='mb-8'>
				<h1 className="play-font w-[90dvw] m-auto text-3xl font-bold">Browse Recent Discussions</h1>
				<RecentActivity posts={recentPosts} />
			</section>

			{/* Discussion Boards Section */}
			<section className="w-[90dvw] m-auto mb-12">
				<h2 className="play-font text-2xl font-bold mb-6">Discussion Boards</h2>
				{discussions.map((discussion, index) => (
					<div key={discussion.id} className="mb-12">
						<div className="flex justify-between items-center mb-4">
							<Link href={`/discussion/board/${discussion.id}`}>
								<h3 className="play-font text-xl font-bold hover:text-blue-600 transition-colors">
									{discussion.name}
								</h3>
							</Link>
							<div className="text-sm text-gray-500">
								{discussion._count?.posts || 0} posts
							</div>
						</div>
						
						{discussion.description && (
							<p className="text-gray-600 mb-4">{discussion.description}</p>
						)}

						<div className="space-y-4">
							{postsByDiscussion[index]?.slice(0, THREADS_PER_DISCUSSION).map(post => (
								<Thread key={post.id} thread={post} b_show_blurb={true} />
							))}

							{(!postsByDiscussion[index] || postsByDiscussion[index].length === 0) && (
								<div className="text-gray-500 italic">No posts in this discussion yet.</div>
							)}

							{postsByDiscussion[index]?.length > THREADS_PER_DISCUSSION && (
								<Link href={`/discussion/board/${discussion.id}`}>
									<Button variant="outline" className="mt-2">
										View All Posts ({postsByDiscussion[index].length})
									</Button>
								</Link>
							)}
						</div>
					</div>
				))}

				{discussions.length === 0 && (
					<div className="text-gray-500 italic text-center py-8">
						No discussion boards found for this lab.
					</div>
				)}
			</section>

			{/* Tag-based Search and Filter Section */}
			<section className="w-[90dvw] m-auto">
				<h2 className="play-font text-2xl font-bold mb-6">Browse by Topics</h2>
				<DiscussionSearchFilter
					categories={categories}
					posts={postsByCategory}
					threadsPerCategory={3}
				/>
=======
const HomeClient = ({ user, userPermission, recentActivity, categories, posts }:{ user: UserType, userPermission: number, recentActivity: PostType[], categories: CategoryType[], posts: PostType[][] }): React.ReactNode => {
	// Filter by categories that the user has permission to see 
	const filtered = categories
		.map((category, i) => ({ category, posts: posts[i] }))
		.filter(({ category }) => (category.visiblePermission ?? 1) <= userPermission)

  return (
  	<main>
      <section className='mb-8'>
        <h1 className="play-font w-[90dvw] m-auto text-3xl font-bold">Browse Recent Discussions</h1>
        <RecentActivity posts={ recentActivity }/>
      </section>

			<section className="w-[90dvw] m-auto">
				{ filtered.map( ({ category, posts }) => 
					<div key={ category.id } className="mb-12">
						<Title
							user={ user }
							category={ category }
							
							perm_to_add={ userPermission >= (category.postPermission ?? 0) ? true : false } 
							b_view_all={ true } 
							b_categories={ true } 
						/>

						<div className="mt-2 space-y-6">
							{posts.slice(0, THREADS_PER_TOPIC).map(post => (
								<Thread key={post.id} thread={post} b_show_blurb={true} />
							))}

							{posts.length === 0 && (
								<div className="text-gray-500 italic">No posts in this category yet.</div>
							)}
						</div>
					</div>
				)}
>>>>>>> f51502a2
			</section>
		</main>
	)
}

export default HomeClient<|MERGE_RESOLUTION|>--- conflicted
+++ resolved
@@ -1,108 +1,17 @@
-'use client'
-
 import React from 'react'
 
 import Title from '@/app/(header_footer)/(discussion)/components/Title'
 import RecentActivity from '@/app/(header_footer)/(discussion)/components/RecentActivity'
-import DiscussionSearchFilter from '@/app/(header_footer)/(discussion)/components/DiscussionSearchFilter'
+import Link from 'next/link'
 import Thread from '@/components/discussion/Thread'
-<<<<<<< HEAD
-import { useDiscussionData } from '../../hooks/use-discussion-data'
-import { Button } from '@/components/ui/button'
-import Link from 'next/link'
 
-const THREADS_PER_DISCUSSION = 3
-=======
 import { UserType } from '@/types/User.type'
->>>>>>> f51502a2
+import { PostType } from '@/types/post.type'
+import { CategoryType } from '@/types/category.type'
 
-const HomeClient = (): React.ReactNode => {
-	const { recentPosts, discussions, postsByDiscussion, categories, postsByCategory, isLoading, error } = useDiscussionData()
+const THREADS_PER_TOPIC = 3
 
-	if (isLoading) {
-		return (
-			<main className="w-[90dvw] m-auto">
-				<div className="flex justify-center items-center h-64">
-					<div className="text-lg">Loading discussion data...</div>
-				</div>
-			</main>
-		)
-	}
 
-	if (error) {
-		return (
-			<main className="w-[90dvw] m-auto">
-				<div className="flex justify-center items-center h-64">
-					<div className="text-lg text-red-500">Error: {error}</div>
-				</div>
-			</main>
-		)
-	}
-
-<<<<<<< HEAD
-	return (
-		<main>
-			<section className='mb-8'>
-				<h1 className="play-font w-[90dvw] m-auto text-3xl font-bold">Browse Recent Discussions</h1>
-				<RecentActivity posts={recentPosts} />
-			</section>
-
-			{/* Discussion Boards Section */}
-			<section className="w-[90dvw] m-auto mb-12">
-				<h2 className="play-font text-2xl font-bold mb-6">Discussion Boards</h2>
-				{discussions.map((discussion, index) => (
-					<div key={discussion.id} className="mb-12">
-						<div className="flex justify-between items-center mb-4">
-							<Link href={`/discussion/board/${discussion.id}`}>
-								<h3 className="play-font text-xl font-bold hover:text-blue-600 transition-colors">
-									{discussion.name}
-								</h3>
-							</Link>
-							<div className="text-sm text-gray-500">
-								{discussion._count?.posts || 0} posts
-							</div>
-						</div>
-						
-						{discussion.description && (
-							<p className="text-gray-600 mb-4">{discussion.description}</p>
-						)}
-
-						<div className="space-y-4">
-							{postsByDiscussion[index]?.slice(0, THREADS_PER_DISCUSSION).map(post => (
-								<Thread key={post.id} thread={post} b_show_blurb={true} />
-							))}
-
-							{(!postsByDiscussion[index] || postsByDiscussion[index].length === 0) && (
-								<div className="text-gray-500 italic">No posts in this discussion yet.</div>
-							)}
-
-							{postsByDiscussion[index]?.length > THREADS_PER_DISCUSSION && (
-								<Link href={`/discussion/board/${discussion.id}`}>
-									<Button variant="outline" className="mt-2">
-										View All Posts ({postsByDiscussion[index].length})
-									</Button>
-								</Link>
-							)}
-						</div>
-					</div>
-				))}
-
-				{discussions.length === 0 && (
-					<div className="text-gray-500 italic text-center py-8">
-						No discussion boards found for this lab.
-					</div>
-				)}
-			</section>
-
-			{/* Tag-based Search and Filter Section */}
-			<section className="w-[90dvw] m-auto">
-				<h2 className="play-font text-2xl font-bold mb-6">Browse by Topics</h2>
-				<DiscussionSearchFilter
-					categories={categories}
-					posts={postsByCategory}
-					threadsPerCategory={3}
-				/>
-=======
 const HomeClient = ({ user, userPermission, recentActivity, categories, posts }:{ user: UserType, userPermission: number, recentActivity: PostType[], categories: CategoryType[], posts: PostType[][] }): React.ReactNode => {
 	// Filter by categories that the user has permission to see 
 	const filtered = categories
@@ -139,7 +48,6 @@
 						</div>
 					</div>
 				)}
->>>>>>> f51502a2
 			</section>
 		</main>
 	)

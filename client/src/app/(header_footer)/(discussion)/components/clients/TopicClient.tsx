--- conflicted
+++ resolved
@@ -1,5 +1,3 @@
-'use client'
-
 import React, { useState, useEffect } from 'react'
 
 import Title from '../Title'
@@ -19,70 +17,8 @@
 } from "@/components/ui/breadcrumb"
 import { UserType } from '@/types/User.type';
 
-const TopicClient = ({ params }: { params: { id: string } }) => {
-    const currentLabId = useCurrentLabId();
-    const [category, setCategory] = useState<CategoryType | null>(null);
-    const [posts, setPosts] = useState<PostType[]>([]);
-    const [user, setUser] = useState<any>(null);
-    const [isLoading, setIsLoading] = useState(true);
-    const [error, setError] = useState<string | null>(null);
 
-    useEffect(() => {
-        const fetchData = async () => {
-            if (!currentLabId) return;
-
-            setIsLoading(true);
-            setError(null);
-
-            try {
-                // Fetch user data
-                const userData = await getUserFromSession();
-                setUser(userData);
-
-                // Fetch category info
-                const categoryResponse = await api.get(`/discussion/tags/${params.id}`);
-                const categoryData: CategoryType = categoryResponse.data;
-                setCategory(categoryData);
-
-                // Fetch posts for this tag filtered by lab
-                const postsResponse = await api.get(`/discussion/lab/tags/${params.id}/posts?labId=${currentLabId}`);
-                const postsData: PostType[] = postsResponse.data;
-                setPosts(postsData);
-            } catch (err) {
-                console.error('Error fetching topic data:', err);
-                setError('Failed to load topic data');
-            } finally {
-                setIsLoading(false);
-            }
-        };
-
-        fetchData();
-    }, [params.id, currentLabId]);
-
-    if (isLoading) {
-        return (
-            <main className="m-auto w-[90dvw]">
-                <div className="flex justify-center items-center h-64">
-                    <div className="text-lg">Loading topic data...</div>
-                </div>
-            </main>
-        );
-    }
-
-    if (error || !category) {
-        return (
-            <main className="m-auto w-[90dvw]">
-                <div className="flex justify-center items-center h-64">
-                    <div className="text-lg text-red-500">Error: {error || 'Category not found'}</div>
-                </div>
-            </main>
-        );
-    }
-
-<<<<<<< HEAD
-=======
 const TopicClient = async ({ params, user, userPermission, category, posts }:{ params: { id: string }, user: UserType, userPermission: number, category: CategoryType, posts: PostType[]}) => {
->>>>>>> f51502a2
     return (
         <main className="m-auto w-[90dvw]">
             <Breadcrumb className='mb-4'>
@@ -100,11 +36,7 @@
             </Breadcrumb>
 
             <div className="mb-8">
-<<<<<<< HEAD
-                <Title b_categories={ true } b_view_all={ false } perm_to_add='*' category={ category } user={ user }/>
-=======
                 <Title b_categories={ true } b_view_all={ false } user={ user } perm_to_add={ userPermission >= (category.postPermission ?? 0) ? true : false } category={ category }/>
->>>>>>> f51502a2
             </div>
 
             { posts.map( (thread, idx, arr) => (

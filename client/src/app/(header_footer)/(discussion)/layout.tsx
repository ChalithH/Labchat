--- conflicted
+++ resolved
@@ -1,17 +1,14 @@
 import React from 'react'
+import Searchbar from './components/Searchbar'
 
 const DiscussionLayout = ({ children } : Readonly<{ children: React.ReactNode }>) => {
   return (
     <>
-<<<<<<< HEAD
       <Searchbar />
 
       <div className='mb-4'>
         { children }
       </div>
-=======
-      { children }
->>>>>>> ada5dc32
     </>
   )
 }

--- conflicted
+++ resolved
@@ -10,19 +10,9 @@
 import { PostType } from '@/types/post.type'
 import { PermissionConfig } from '@/config/permissions'
 
-type Params = Promise<{ id: number }>
-
-const DiscussionTopic = async (props:{ params: Params}) => {
-    const params = await props.params
-    const id = params.id
-
-<<<<<<< HEAD
 const DiscussionTopic = async ({ params }:{ params: { id: number }}) => {
     const { id } = await params
     await setUsersLastViewed(`/discussion/topic/${ id }`)
-=======
-    setUsersLastViewed(`/discussion/topic/${ id }`)
->>>>>>> d27260fc
     
     const user = await getUserFromSessionServer()
 

import React from 'react'

import setUsersLastViewed from '@/lib/set_last_viewed'
import getUserFromSessionServer from '@/lib/get_user_server'
import { redirect } from 'next/navigation'
import { LabProvider } from '@/contexts/lab-context'
import TopicClient from '../../../components/clients/TopicClient'
<<<<<<< HEAD
=======
import { AxiosResponse } from 'axios'
import api from '@/lib/api'
import { CategoryType } from '@/types/category.type'
import { PostType } from '@/types/post.type'
import { PermissionConfig } from '@/config/permissions'

>>>>>>> f51502a2

type Params = Promise<{ id: number }>

const DiscussionTopic = async (props:{ params: Params}) => {
    const params = await props.params
    const id  =  params.id
    await setUsersLastViewed(`/discussion/topic/${ id }`)
    
    const user = await getUserFromSessionServer()

<<<<<<< HEAD
    const currentLabId = user.lastViewedLabId || 1

    return (
      <LabProvider initialLabId={currentLabId}>
        <TopicClient params={ {id: `${ id }`} } />
      </LabProvider>
=======
    const roleResponse: AxiosResponse = await api.get(`/role/get/${ user.roleId }`)
    const userPermission = roleResponse.data.permissionLevel

    const categoryRequest: AxiosResponse = await api.get(`/discussion/categories/${ id }`)
    const category: CategoryType = categoryRequest.data

    if (!user || (category.visiblePermission ?? 0 ) > userPermission) {
        redirect('/home')
    }

    const postsRequest: AxiosResponse = await api.get(`/discussion/category-posts/${ id }`)
    const allPosts: PostType[] = postsRequest.data

    const posts = allPosts.filter(post => {
      if (post.state !== 'HIDDEN' || post.member.userId === user.id ) return true
      return userPermission >= PermissionConfig.HIDDEN_PERMISSION
    })

    return (
      <TopicClient params={ {id: `${ id }`} } user={ user } userPermission={ userPermission } category={ category } posts={ posts } />
>>>>>>> f51502a2
    )
  }

export default DiscussionTopic<|MERGE_RESOLUTION|>--- conflicted
+++ resolved
@@ -5,15 +5,12 @@
 import { redirect } from 'next/navigation'
 import { LabProvider } from '@/contexts/lab-context'
 import TopicClient from '../../../components/clients/TopicClient'
-<<<<<<< HEAD
-=======
 import { AxiosResponse } from 'axios'
 import api from '@/lib/api'
 import { CategoryType } from '@/types/category.type'
 import { PostType } from '@/types/post.type'
 import { PermissionConfig } from '@/config/permissions'
 
->>>>>>> f51502a2
 
 type Params = Promise<{ id: number }>
 
@@ -24,14 +21,6 @@
     
     const user = await getUserFromSessionServer()
 
-<<<<<<< HEAD
-    const currentLabId = user.lastViewedLabId || 1
-
-    return (
-      <LabProvider initialLabId={currentLabId}>
-        <TopicClient params={ {id: `${ id }`} } />
-      </LabProvider>
-=======
     const roleResponse: AxiosResponse = await api.get(`/role/get/${ user.roleId }`)
     const userPermission = roleResponse.data.permissionLevel
 
@@ -42,6 +31,7 @@
         redirect('/home')
     }
 
+    const currentLabId = user.lastViewedLabId || 1
     const postsRequest: AxiosResponse = await api.get(`/discussion/category-posts/${ id }`)
     const allPosts: PostType[] = postsRequest.data
 
@@ -51,8 +41,9 @@
     })
 
     return (
-      <TopicClient params={ {id: `${ id }`} } user={ user } userPermission={ userPermission } category={ category } posts={ posts } />
->>>>>>> f51502a2
+      <LabProvider initialLabId={currentLabId}>
+        <TopicClient params={ {id: `${ id }`} } user={ user } userPermission={ userPermission } category={ category } posts={ posts } />
+      </LabProvider>
     )
   }
 

import React from 'react'

import setUsersLastViewed from '@/lib/set_last_viewed'
import getUserFromSessionServer from '@/lib/get_user_server'
import { redirect } from 'next/navigation'
import TopicClient from '../../../components/clients/TopicClient'
import { AxiosResponse } from 'axios'
import api from '@/lib/api'
import { CategoryType } from '@/types/category.type'
import { PostType } from '@/types/post.type'
import { PermissionConfig } from '@/config/permissions'
<<<<<<< HEAD
=======

>>>>>>> f51502a2


<<<<<<< HEAD
const DiscussionTopic = async ({ params }:{ params: { id: number }}) => {
    const { id } = await params
=======
const DiscussionTopic = async (props:{ params: Params}) => {
    const params = await props.params
    const id  =  params.id
>>>>>>> f51502a2
    await setUsersLastViewed(`/discussion/topic/${ id }`)
    
    const user = await getUserFromSessionServer()

    const roleResponse: AxiosResponse = await api.get(`/role/get/${ user.roleId }`)
    const userPermission = roleResponse.data.permissionLevel

    const categoryRequest: AxiosResponse = await api.get(`/discussion/categories/${ id }`)
    const category: CategoryType = categoryRequest.data

    if (!user || (category.visiblePermission ?? 0 ) > userPermission) {
        redirect('/home')
    }

    const postsRequest: AxiosResponse = await api.get(`/discussion/category-posts/${ id }`)
    const allPosts: PostType[] = postsRequest.data

    const posts = allPosts.filter(post => {
      if (post.state !== 'HIDDEN' || post.member.userId === user.id ) return true
      return userPermission >= PermissionConfig.HIDDEN_PERMISSION
    })

    return (
      <TopicClient params={ {id: `${ id }`} } user={ user } userPermission={ userPermission } category={ category } posts={ posts } />
    )
  }

export default DiscussionTopic<|MERGE_RESOLUTION|>--- conflicted
+++ resolved
@@ -9,20 +9,13 @@
 import { CategoryType } from '@/types/category.type'
 import { PostType } from '@/types/post.type'
 import { PermissionConfig } from '@/config/permissions'
-<<<<<<< HEAD
-=======
-
->>>>>>> f51502a2
 
 
-<<<<<<< HEAD
-const DiscussionTopic = async ({ params }:{ params: { id: number }}) => {
-    const { id } = await params
-=======
+type Params = Promise<{ id: number }>
+
 const DiscussionTopic = async (props:{ params: Params}) => {
     const params = await props.params
     const id  =  params.id
->>>>>>> f51502a2
     await setUsersLastViewed(`/discussion/topic/${ id }`)
     
     const user = await getUserFromSessionServer()

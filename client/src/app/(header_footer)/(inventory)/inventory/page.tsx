--- conflicted
+++ resolved
@@ -12,152 +12,4 @@
   return <InventoryClient />
 }
 
-<<<<<<< HEAD
-// This component is used to display the inventory items and provide options to search and filter them.
-// It fetches the inventory items from the server and manages the state of the inventory items, search query, and filter category.
-
-type InventoryItemData = {
-  id: number;
-  item: {
-    name: string;
-    description: string;
-    category?: string;
-  };
-  currentStock: number;
-  minStock: number;
-  itemUnit: string;
-};
-
-const Inventory: React.FC = () => {
-  const [inventoryItems, setInventoryItems] = useState<InventoryItemData[]>([]);
-  const [searchQuery, setSearchQuery] = useState<string>('');
-  const [filterCategory, setFilterCategory] = useState<string>('');
-  const [sortOption, setSortOption] = useState<string>('name-asc');
-
-
-  const fetchItems = async (): Promise<void> => {
-    try {
-      const itemsRaw = await getInventoryItems();
-      const items: InventoryItemData[] = itemsRaw.map((item) => ({
-        id: item.id,
-        item: {
-          name: item.item.name,
-          description: item.item.description,
-          category: (item.itemTags[0] as any)?.name || '',
-        },
-        currentStock: item.currentStock,
-        minStock: item.minStock,
-        itemUnit: item.itemUnit,
-      }));
-
-      const sortedItems = [...items].sort((a, b) =>
-        a.item.name.localeCompare(b.item.name)
-      );
-      setInventoryItems(sortedItems);
-    } catch (error) {
-      console.error('Error fetching inventory items:', error);
-    }
-  };
-
-  const refreshStockData = async (): Promise<void> => {
-    await fetchItems();
-  };
-
-  const handleTake = async (id: number, amount: number): Promise<void> => {
-    await takeInventoryItem(id, amount);
-    refreshStockData();
-  };
-
-  const handleRestock = async (id: number, amount: number): Promise<void> => {
-    await replenishInventoryItem(id, amount);
-    refreshStockData();
-  };
-
-  const filteredItems = [...inventoryItems]
-    .filter((item) => {
-      const matchesSearch = item.item.name.toLowerCase().includes(searchQuery.toLowerCase());
-      const matchesFilter =
-        filterCategory === ''
-          ? true
-          : filterCategory === 'low-stock'
-            ? item.currentStock <= item.minStock
-            : item.item.category?.toLowerCase() === filterCategory.toLowerCase();
-
-      return matchesSearch && matchesFilter;
-    })
-    .sort((a, b) => {
-      switch (sortOption) {
-        case 'name-asc':
-          return a.item.name.localeCompare(b.item.name);
-        case 'name-desc':
-          return b.item.name.localeCompare(a.item.name);
-        case 'stock-high':
-          return (
-            (b.currentStock / Math.max(b.minStock, 1)) -
-            (a.currentStock / Math.max(a.minStock, 1))
-          );
-        case 'stock-low':
-          return (
-            (a.currentStock / Math.max(a.minStock, 1)) -
-            (b.currentStock / Math.max(b.minStock, 1))
-          );
-        default:
-          return 0;
-      }
-    });
-
-
-  useEffect(() => {
-    fetchItems();
-  }, []);
-
-  return (
-    <>
-      <h1 className="mt-3 flex justify-center items-center font-play font-extrabold text-black text-[clamp(1.5rem,4vw,2rem)]">
-        Inventory
-      </h1>
-      <SearchFilterBar
-        searchQuery={searchQuery}
-        setSearchQuery={setSearchQuery}
-        filterCategory={filterCategory}
-        setFilterCategory={setFilterCategory}
-      />
-      <div className="w-full max-w-2xl mx-auto mt-4 px-4 flex justify-center">
-        <div className="flex items-center space-x-2">
-          <label htmlFor="sort" className="text-sm font-semibold text-gray-700">Sort By:</label>
-          <Select value={sortOption} onValueChange={setSortOption}>
-            <SelectTrigger className="w-[180px]">
-              <SelectValue placeholder="Select sort option" />
-            </SelectTrigger>
-            <SelectContent>
-              <SelectItem value="name-asc">Name (A-Z)</SelectItem>
-              <SelectItem value="name-desc">Name (Z-A)</SelectItem>
-              <SelectItem value="stock-high">High Stock %</SelectItem>
-              <SelectItem value="stock-low">Low Stock %</SelectItem>
-            </SelectContent>
-          </Select>
-        </div>
-      </div>
-      <div className="mt-8 space-y-4 w-full max-w-2xl mx-auto">
-        {filteredItems.map((item) => (
-          <InventoryItem
-            key={item.id}
-            name={item.item.name}
-            description={item.item.description}
-            current_stock={item.currentStock}
-            min_stock={item.minStock}
-            unit={item.itemUnit}
-            onTake={(amount: number) => handleTake(item.id, amount)}
-            onRestock={(amount: number) => handleRestock(item.id, amount)}
-            refreshStockData={refreshStockData}
-          />
-        ))}
-      </div>
-    </>
-  );
-};
-
-export default Inventory;
-=======
-export default Inventory
->>>>>>> 52a5aede
+export default Inventory
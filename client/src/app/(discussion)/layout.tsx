--- conflicted
+++ resolved
@@ -1,13 +1,6 @@
 import React from 'react'
 
 import Searchbar from './components/Searchbar'
-<<<<<<< HEAD
-import Header from '@/components/ui/header'
-import Footer from '@/components/ui/footer'
-=======
-import Header from '../../components/labchat/header'
-import Footer from '../../components/labchat/footer'
->>>>>>> 7f2d0d2b
 import { BreadcrumbProvider } from './context/BreadcrumbContext'
 
 const DiscussionLayout = ({ children } : Readonly<{ children: React.ReactNode }>) => {

--- conflicted
+++ resolved
@@ -2,11 +2,8 @@
 import userRoutes from './models/user.routes';
 import authRoutes from './auth.routes';
 import inventoryRoutes from './inventory.routes';
-<<<<<<< HEAD
 import roleRoutes from './models/role.routes';
-=======
 import calendarRoutes from './calendar.routes';
->>>>>>> f926a2a8
 
 const router = Router();
 

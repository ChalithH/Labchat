import { Router } from 'express';
import userRoutes from './user.routes';
import authRoutes from './auth.routes';
import inventoryRoutes from './inventory.routes';
import roleRoutes from './role.routes';
import profileRoutes from './profile.routes';
import discussionRoutes from './discussion.routes';
import calendarRoutes from './calendar.routes';
import labRoutes from './lab.routes';
import memberRoutes from './member.routes';
<<<<<<< HEAD
import adminRoutes from './admin.routes';
=======
import attendanceRoutes from './attendance.routes';
>>>>>>> 66dbe6db


const router = Router();

/**
 * @swagger
 * /:
 *   get:
 *     summary: API root endpoint
 *     tags: [Info]
 *     responses:
 *       200:
 *         description: Welcome message
 *         content:
 *           application/json:
 *             schema:
 *               type: object
 *               properties:
 *                 message:
 *                   type: string
 *                 docs:
 *                   type: string
 */
router.get('/', (req, res) => {
  res.json({
    message: 'Welcome to the Express TypeScript API',
    docs: '/api-docs'
  });
});

router.use('/auth', authRoutes);
router.use('/inventory', inventoryRoutes);
router.use('/discussion', discussionRoutes);
router.use('/profile', profileRoutes);
router.use('/calendar', calendarRoutes);
router.use('/lab', labRoutes);
router.use('/admin', adminRoutes);
// Models
router.use('/user', userRoutes);
router.use('/member', memberRoutes);
router.use('/role', roleRoutes);
router.use('/attendance', attendanceRoutes);


export default router;<|MERGE_RESOLUTION|>--- conflicted
+++ resolved
@@ -8,11 +8,8 @@
 import calendarRoutes from './calendar.routes';
 import labRoutes from './lab.routes';
 import memberRoutes from './member.routes';
-<<<<<<< HEAD
 import adminRoutes from './admin.routes';
-=======
 import attendanceRoutes from './attendance.routes';
->>>>>>> 66dbe6db
 
 
 const router = Router();

--- conflicted
+++ resolved
@@ -9,12 +9,8 @@
 import labRoutes from './lab.routes';
 import memberRoutes from './member.routes';
 import adminRoutes from './admin.routes';
-<<<<<<< HEAD
 import attendanceRoutes from './attendance.routes';
-
-=======
 import labAdmissionRoutes from './labAdmission.routes'; 
->>>>>>> 830cd8f9
 
 const router = Router();
 

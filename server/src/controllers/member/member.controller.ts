--- conflicted
+++ resolved
@@ -167,16 +167,11 @@
  *                 properties:
  *                   statusName:
  *                     type: string
-<<<<<<< HEAD
- *                   id: 
- *                     type: integer
-=======
  *                     description: Name of the status
  *             example:
  *               - statusName: "Active"
  *               - statusName: "Inactive"
  *               - statusName: "On Leave"
->>>>>>> f51502a2
  *       500:
  *         description: Internal server error
  *         content:

--- conflicted
+++ resolved
@@ -5,41 +5,16 @@
 
 /**
  * @swagger
-<<<<<<< HEAD
- * /users:
- *   post:
- *     summary: Create a new user
- *     description: >
- *       Registers a new user in the system. 
- *       Checks for existing email and username to prevent duplicates.
- *       Automatically creates a default LabMember entry for the new user (e.g., in a general lab).
- *     tags: [Users]
-=======
  * /user/:
  *   post:
  *     summary: Create a new user
  *     description: Register a new user with hashed password and automatically add them as a member to the default lab.
  *     tags: [User]
->>>>>>> 830cd8f9
  *     requestBody:
  *       required: true
  *       content:
  *         application/json:
  *           schema:
-<<<<<<< HEAD
- *             $ref: '#/components/schemas/UserInput' 
- *     responses:
- *       201:
- *         description: User created successfully. Returns the created user object (excluding password).
- *         content:
- *           application/json:
- *             schema:
- *               $ref: '#/components/schemas/User'
- *       409:
- *         description: Conflict - Email or username already exists.
- *       500:
- *         description: Internal server error during user creation.
-=======
  *             type: object
  *             required:
  *               - roleId
@@ -53,7 +28,7 @@
  *             properties:
  *               roleId:
  *                 type: integer
- *                 description: ID of the user's system role
+ *                 description: ID of the user\'s system role
  *                 example: 2
  *               universityId:
  *                 type: string
@@ -67,38 +42,38 @@
  *               loginEmail:
  *                 type: string
  *                 format: email
- *                 description: User's login email address
+ *                 description: User\'s login email address
  *                 example: "john.doe@university.edu"
  *               loginPassword:
  *                 type: string
- *                 description: User's plain text password (will be hashed)
+ *                 description: User\'s plain text password (will be hashed)
  *                 example: "SecurePassword123!"
  *               firstName:
  *                 type: string
- *                 description: User's first name
+ *                 description: User\'s first name
  *                 example: "John"
  *               lastName:
  *                 type: string
- *                 description: User's last name
+ *                 description: User\'s last name
  *                 example: "Doe"
  *               displayName:
  *                 type: string
- *                 description: User's display name
+ *                 description: User\'s display name
  *                 example: "John Doe"
  *               jobTitle:
  *                 type: string
  *                 nullable: true
- *                 description: User's job title
+ *                 description: User\'s job title
  *                 example: "Research Assistant"
  *               office:
  *                 type: string
  *                 nullable: true
- *                 description: User's office location
+ *                 description: User\'s office location
  *                 example: "Room 205"
  *               bio:
  *                 type: string
  *                 nullable: true
- *                 description: User's biography
+ *                 description: User\'s biography
  *                 example: "Passionate researcher in molecular biology"
  *     responses:
  *       201:
@@ -173,7 +148,6 @@
  *                 error:
  *                   type: string
  *                   example: "Failed to create user"
->>>>>>> 830cd8f9
  */
 export const createUser = async (req: Request, res: Response): Promise<void> => {
   try {
@@ -219,17 +193,10 @@
         lastViewedLabId: true,
         // Do not include 'loginPassword'
       }
-<<<<<<< HEAD
-    });
-
-    // TODO: The labId and labRoleId are hardcoded to 1, change later?
-   
-=======
     })
     
     /*
     Removed since we are no longer automatically adding users to the default lab.
->>>>>>> 830cd8f9
     await prisma.labMember.create({
       data: {
         userId: newUser.id,
@@ -253,29 +220,16 @@
  * /user/get:
  *   get:
  *     summary: Retrieve a list of all users
-<<<<<<< HEAD
- *     description: Fetches all registered users. Sensitive information like passwords should be excluded.
- *     tags: [Users]
- *     responses:
- *       200:
- *         description: A list of users.
-=======
  *     description: Get all users in the system. Note - this may need pagination for large datasets.
  *     tags: [User]
  *     responses:
  *       200:
  *         description: A list of users retrieved successfully
->>>>>>> 830cd8f9
  *         content:
  *           application/json:
  *             schema:
  *               type: array
  *               items:
-<<<<<<< HEAD
- *                 $ref: '#/components/schemas/User' # Ensure this schema definition excludes sensitive fields
- *       500:
- *         description: Internal server error.
-=======
  *                 type: object
  *                 properties:
  *                   id:
@@ -336,7 +290,6 @@
  *                 error:
  *                   type: string
  *                   example: "Failed to retrieve users"
->>>>>>> 830cd8f9
  */
 export const getUsers = async (req: Request, res: Response): Promise<void> => {
   try {
@@ -368,33 +321,6 @@
 };
 
 /**
-<<<<<<< HEAD
-  * @swagger
-  * /users/{id}:
-  *   get:
-  *     summary: Get a specific user by their ID
-  *     description: Retrieve detailed information for a single user. Excludes sensitive data.
-  *     tags: [Users]
-  *     parameters:
-  *       - in: path
-  *         name: id
-  *         required: true
-  *         schema:
-  *           type: integer
-  *         description: The unique identifier of the user.
-  *     responses:
-  *       200:
-  *         description: User details retrieved successfully.
-  *         content:
-  *           application/json:
-  *             schema:
-  *               $ref: '#/components/schemas/User' # Ensure this schema definition excludes sensitive fields
-  *       404:
-  *         description: User not found with the specified ID.
-  *       500:
-  *         description: Internal server error.
-  */
-=======
  * @swagger
  * /user/get/{id}:
  *   get:
@@ -490,7 +416,6 @@
  *                   type: string
  *                   example: "Failed to retrieve user"
  */
->>>>>>> 830cd8f9
 export const getUserById = async (req: Request, res: Response): Promise<void> => {
   try {
     const id = parseInt(req.params.id, 10); 
@@ -535,52 +460,24 @@
 
 /**
  * @swagger
-<<<<<<< HEAD
- * /users/{id}:
- *   put:
- *     summary: Update an existing user
- *     description: Modifies details for a specified user. Password updates should be handled separately or with care.
- *     tags: [Users]
-=======
  * /user/update/{id}:
  *   put:
  *     summary: Update a user by ID
  *     description: Update user information. All provided fields will be updated. Note that passwords should be hashed if being updated.
  *     tags: [User]
->>>>>>> 830cd8f9
  *     parameters:
  *       - in: path
  *         name: id
  *         required: true
  *         schema:
  *           type: integer
-<<<<<<< HEAD
- *         description: The ID of the user to update.
-=======
  *         description: Unique user ID
  *         example: 5
->>>>>>> 830cd8f9
  *     requestBody:
  *       required: true
  *       content:
  *         application/json:
  *           schema:
-<<<<<<< HEAD
- *             $ref: '#/components/schemas/UserUpdateInput' # Define a schema for updatable fields
- *     responses:
- *       200:
- *         description: User updated successfully. Returns the updated user object (excluding password).
- *         content:
- *           application/json:
- *             schema:
- *               $ref: '#/components/schemas/User'
- *       400:
- *         description: Invalid user ID or request body.
- *       404:
- *         description: User not found.
- *       500:
- *         description: Internal server error.
-=======
  *             type: object
  *             properties:
  *               roleId:
@@ -709,7 +606,6 @@
  *                 error:
  *                   type: string
  *                   example: "Failed to update user"
->>>>>>> 830cd8f9
  */
 export const updateUser = async (req: Request, res: Response): Promise<void> => {
   try {
@@ -759,7 +655,6 @@
 
 /**
  * @swagger
-<<<<<<< HEAD
  * /users/{userId}/contacts:
  *   get:
  *     summary: Get all contacts for a specific user
@@ -775,7 +670,62 @@
  *     responses:
  *       200:
  *         description: A list of the user's contacts. Returns an empty array if the user has no contacts.
-=======
+ *         content:
+ *           application/json:
+ *             schema:
+ *               type: array
+ *               items:
+ *                 $ref: '#/components/schemas/Contact' 
+ *       400:
+ *         description: Invalid user ID format.
+ *       404:
+ *         description: User not found (if checking for user existence before fetching contacts).
+ *       500:
+ *         description: Internal server error.
+ */
+export const getUserContacts = async (req: Request, res: Response): Promise<void> => {
+  try {
+    const userId = parseInt(req.params.userId, 10);
+
+    if (isNaN(userId)) {
+      res.status(400).json({ error: "Invalid user ID format" });
+      return;
+    }
+
+    // TODO: Authorization Check:
+    // - An admin should be able to fetch any user's contacts.
+    // - A regular user should only be able to fetch their own contacts.
+    // This requires knowing the authenticated user's ID and role.
+    // Example: if (authenticatedUserId !== userId && !isAdmin) { return res.status(403).json(...); }
+
+    // Optional: Check if the user exists before trying to fetch contacts.
+    // const user = await prisma.user.findUnique({ where: { id: userId } });
+    // if (!user) {
+    //   res.status(404).json({ error: "User not found" });
+    //   return;
+    // }
+
+    const contacts = await prisma.contact.findMany({
+      where: { userId: userId },
+      select: {
+        id: true,
+        type: true,
+        info: true,
+        useCase: true,
+        name: true,
+      },
+    });
+
+    res.status(200).json(contacts); 
+
+  } catch (error) {
+    console.error(`Failed to retrieve contacts for user ID ${req.params.userId}:`, error);
+    res.status(500).json({ error: 'Failed to retrieve user contacts' });
+  }
+};
+
+/**
+ * @swagger
  * /user/switch-lab/{id}:
  *   put:
  *     summary: Switch user to a different lab
@@ -1012,8 +962,6 @@
   }
 };
 
-
-
 /**
  * @swagger
  * /user/available-labs/{id}:
@@ -1032,62 +980,11 @@
  *     responses:
  *       200:
  *         description: List of available labs retrieved successfully
->>>>>>> 830cd8f9
  *         content:
  *           application/json:
  *             schema:
  *               type: array
  *               items:
-<<<<<<< HEAD
- *                 $ref: '#/components/schemas/Contact' 
- *       400:
- *         description: Invalid user ID format.
- *       404:
- *         description: User not found (if checking for user existence before fetching contacts).
- *       500:
- *         description: Internal server error.
- */
-export const getUserContacts = async (req: Request, res: Response): Promise<void> => {
-  try {
-    const userId = parseInt(req.params.userId, 10);
-
-    if (isNaN(userId)) {
-      res.status(400).json({ error: "Invalid user ID format" });
-      return;
-    }
-
-    // TODO: Authorization Check:
-    // - An admin should be able to fetch any user's contacts.
-    // - A regular user should only be able to fetch their own contacts.
-    // This requires knowing the authenticated user's ID and role.
-    // Example: if (authenticatedUserId !== userId && !isAdmin) { return res.status(403).json(...); }
-
-    // Optional: Check if the user exists before trying to fetch contacts.
-    // const user = await prisma.user.findUnique({ where: { id: userId } });
-    // if (!user) {
-    //   res.status(404).json({ error: "User not found" });
-    //   return;
-    // }
-
-    const contacts = await prisma.contact.findMany({
-      where: { userId: userId },
-      select: {
-        id: true,
-        type: true,
-        info: true,
-        useCase: true,
-        name: true,
-      },
-    });
-
-    // `findMany` returns an empty array if no records are found, not null.
-    // So, no specific check for `!contacts` is needed to return an empty list.
-    res.status(200).json(contacts); // Will correctly send [] if no contacts exist.
-
-  } catch (error) {
-    console.error(`Failed to retrieve contacts for user ID ${req.params.userId}:`, error);
-    res.status(500).json({ error: 'Failed to retrieve user contacts' });
-=======
  *                 type: object
  *                 properties:
  *                   labId:
@@ -1199,6 +1096,5 @@
   } catch (error) {
     console.error("Error retrieving user available labs:", error);
     res.status(500).json({ error: 'Failed to retrieve available labs' });
->>>>>>> 830cd8f9
   }
 };
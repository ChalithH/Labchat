--- conflicted
+++ resolved
@@ -45,11 +45,8 @@
   LabAdmission LabAdmission[]
   contacts      Contact[]
   auditLogs     AuditLog[]
-<<<<<<< HEAD
   inventoryLogs InventoryLog[]
-=======
   notifications Notification[]
->>>>>>> f51502a2
   @@map("user")
 }
 
@@ -531,7 +528,6 @@
   @@map("audit_detail")
 }
 
-<<<<<<< HEAD
 model LabAttendance {
   id       Int       @id @default(autoincrement())
   memberId Int
@@ -587,7 +583,7 @@
   LAB_INTERFACE    // Changes made from within lab context
   API_DIRECT       // Direct API calls
   BULK_IMPORT      // Bulk operations
-=======
+}
 model Notification {
   id        Int      @id @default(autoincrement())
   userId    Int
@@ -598,5 +594,4 @@
   user      User     @relation(fields: [userId], references: [id], onDelete: Cascade)
 
   @@index([userId])
->>>>>>> f51502a2
 }